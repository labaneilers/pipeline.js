<<<<<<< HEAD
{
  "name": "hashly",
  "version": "0.1.8",
  "description": "Renames static files with a hashcode for cache busting",
  "directories": {
    "lib": "./lib"
  },
  "engines": {
    "node": ">=0.10.0"
  },
  "dependencies": {
    "MD5": "~1.2.0",
    "image-size": "~0.2.3",
    "line-reader": "^0.2.3",
    "minimatch": "~0.2.14",
    "minimist": "0.0.8"
  },
  "devDependencies": {
    "grunt": "~0.4.0",
    "mocha": "~1.18.2",
    "chai": "~1.9.1",
    "grunt-contrib-jshint": "~0.9.2",
    "grunt-jsbeautifier": "~0.2.6",
    "grunt-lineending": "~0.2.2",
    "grunt-mocha-test": "~0.10.0",
    "rewire": "~2.0.0"
  },
  "main": "./lib/hashly",
  "bin": {
    "hashly": "./bin/hashly"
  },
  "repository": {
    "type": "git",
    "url": "git://github.com/labaneilers/hashly.git"
  },
  "bugs": {
    "url": "https://github.com/labaneilers/hashly/issues"
  },
  "keywords": [
    "javascript",
    "cache busting"
  ],
  "author": {
    "name": "Laban Eilers",
    "email": "laban@eilers.com",
    "url": "http://www.labaneilers.com"
  },
  "contributors": [
    {
      "name": "Laban Eilers"
    }
  ],
  "license": "Apache 2"
=======
{
    "name": "hashly",
    "version": "0.1.9",
    "description": "Renames static files with a hashcode for cache busting",
    "directories": {
        "lib": "./lib"
    },
    "engines": {
        "node": ">=0.10.0"
    },
    "dependencies": {
        "MD5": "~1.2.0",
        "image-size": "~0.2.3",
        "minimist": "0.0.8",
        "minimatch": "~0.2.14"
    },
    "devDependencies": {
        "grunt": "~0.4.0",
        "mocha": "~1.18.2",
        "chai": "~1.9.1",
        "grunt-contrib-jshint": "~0.9.2",
        "grunt-jsbeautifier": "~0.2.6",
        "grunt-lineending": "~0.2.2",
        "grunt-mocha-test": "~0.10.0",
        "rewire": "~2.0.0"
    },
    "main": "./lib/hashly",
    "bin": {
        "hashly": "./bin/hashly"
    },
    "repository": {
        "type": "git",
        "url": "git://github.com/labaneilers/hashly.git"
    },
    "bugs": {
        "url": "https://github.com/labaneilers/hashly/issues"
    },
    "keywords": [
        "javascript",
        "cache busting"
    ],
    "author": {
        "name": "Laban Eilers",
        "email": "laban@eilers.com",
        "url": "http://www.labaneilers.com"
    },
    "contributors": [{
        "name": "Laban Eilers"
    }],
    "license": "Apache 2"
>>>>>>> bafacf3b
}<|MERGE_RESOLUTION|>--- conflicted
+++ resolved
@@ -1,58 +1,3 @@
-<<<<<<< HEAD
-{
-  "name": "hashly",
-  "version": "0.1.8",
-  "description": "Renames static files with a hashcode for cache busting",
-  "directories": {
-    "lib": "./lib"
-  },
-  "engines": {
-    "node": ">=0.10.0"
-  },
-  "dependencies": {
-    "MD5": "~1.2.0",
-    "image-size": "~0.2.3",
-    "line-reader": "^0.2.3",
-    "minimatch": "~0.2.14",
-    "minimist": "0.0.8"
-  },
-  "devDependencies": {
-    "grunt": "~0.4.0",
-    "mocha": "~1.18.2",
-    "chai": "~1.9.1",
-    "grunt-contrib-jshint": "~0.9.2",
-    "grunt-jsbeautifier": "~0.2.6",
-    "grunt-lineending": "~0.2.2",
-    "grunt-mocha-test": "~0.10.0",
-    "rewire": "~2.0.0"
-  },
-  "main": "./lib/hashly",
-  "bin": {
-    "hashly": "./bin/hashly"
-  },
-  "repository": {
-    "type": "git",
-    "url": "git://github.com/labaneilers/hashly.git"
-  },
-  "bugs": {
-    "url": "https://github.com/labaneilers/hashly/issues"
-  },
-  "keywords": [
-    "javascript",
-    "cache busting"
-  ],
-  "author": {
-    "name": "Laban Eilers",
-    "email": "laban@eilers.com",
-    "url": "http://www.labaneilers.com"
-  },
-  "contributors": [
-    {
-      "name": "Laban Eilers"
-    }
-  ],
-  "license": "Apache 2"
-=======
 {
     "name": "hashly",
     "version": "0.1.9",
@@ -103,5 +48,4 @@
         "name": "Laban Eilers"
     }],
     "license": "Apache 2"
->>>>>>> bafacf3b
 }